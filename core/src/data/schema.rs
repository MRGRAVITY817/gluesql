use {
<<<<<<< HEAD
    crate::ast::{ColumnDef, ColumnOption, ColumnOptionDef, Expr, Statement, ToSql},
=======
    crate::ast::{ColumnDef, ColumnOption, Expr},
    chrono::NaiveDateTime,
>>>>>>> 2a8e3866
    serde::{Deserialize, Serialize},
    std::{fmt::Debug, iter},
    strum_macros::Display,
};

#[derive(Clone, Copy, Debug, Serialize, Deserialize, PartialEq, Display)]
#[strum(serialize_all = "SCREAMING_SNAKE_CASE")]
pub enum SchemaIndexOrd {
    Asc,
    Desc,
    Both,
}

#[derive(Clone, Debug, Serialize, Deserialize, PartialEq)]
pub struct SchemaIndex {
    pub name: String,
    pub expr: Expr,
    pub order: SchemaIndexOrd,
    pub created: NaiveDateTime,
}

#[derive(Clone, Debug, Serialize, Deserialize, PartialEq)]
pub struct Schema {
    pub table_name: String,
    pub column_defs: Vec<ColumnDef>,
    pub indexes: Vec<SchemaIndex>,
    pub created: NaiveDateTime,
}

<<<<<<< HEAD
impl Schema {
    pub fn to_ddl(self) -> String {
        let Schema {
            table_name,
            column_defs: columns,
            indexes,
            ..
        } = self;

        let create_table = Statement::CreateTable {
            if_not_exists: false,
            name: table_name.clone(),
            columns,
            source: None,
        }
        .to_sql();

        let create_indexes = indexes.iter().map(|SchemaIndex { name, expr, .. }| {
            let expr = expr.to_sql();
            let table_name = &table_name;

            format!("CREATE INDEX {name} ON {table_name} ({expr});")
        });

        iter::once(create_table)
            .chain(create_indexes)
            .collect::<Vec<_>>()
            .join("\n")
    }
}

pub trait ColumnDefExt {
    fn is_nullable(&self) -> bool;

    fn get_default(&self) -> Option<&Expr>;
}

impl ColumnDefExt for ColumnDef {
    fn is_nullable(&self) -> bool {
=======
impl ColumnDef {
    pub fn is_nullable(&self) -> bool {
>>>>>>> 2a8e3866
        self.options
            .iter()
            .any(|option| option == &ColumnOption::Null)
    }

    pub fn get_default(&self) -> Option<&Expr> {
        self.options.iter().find_map(|option| match option {
            ColumnOption::Default(expr) => Some(expr),
            _ => None,
        })
    }
}

#[cfg(test)]
mod tests {
    use crate::{
        ast::{
            AstLiteral, ColumnDef,
            ColumnOption::{self, Unique},
            ColumnOptionDef, Expr,
        },
        data::{Schema, SchemaIndex, SchemaIndexOrd},
        prelude::DataType,
    };

    #[test]
    fn table_basic() {
        let schema = Schema {
            table_name: "User".to_owned(),
            column_defs: vec![
                ColumnDef {
                    name: "id".to_owned(),
                    data_type: DataType::Int,
                    options: Vec::new(),
                },
                ColumnDef {
                    name: "name".to_owned(),
                    data_type: DataType::Text,
                    options: vec![
                        ColumnOptionDef {
                            name: None,
                            option: ColumnOption::Null,
                        },
                        ColumnOptionDef {
                            name: None,
                            option: ColumnOption::Default(Expr::Literal(AstLiteral::QuotedString(
                                "glue".to_owned(),
                            ))),
                        },
                    ],
                },
            ],
            indexes: Vec::new(),
        };

        assert_eq!(
            schema.to_ddl(),
            "CREATE TABLE User (id INT, name TEXT NULL DEFAULT 'glue');"
        )
    }

    #[test]
    fn table_primary() {
        let schema = Schema {
            table_name: "User".to_owned(),
            column_defs: vec![ColumnDef {
                name: "id".to_owned(),
                data_type: DataType::Int,
                options: vec![ColumnOptionDef {
                    name: None,
                    option: Unique { is_primary: true },
                }],
            }],
            indexes: Vec::new(),
        };

        assert_eq!(schema.to_ddl(), "CREATE TABLE User (id INT PRIMARY KEY);");
    }

    #[test]
    fn table_with_index() {
        let schema = Schema {
            table_name: "User".to_owned(),
            column_defs: vec![
                ColumnDef {
                    name: "id".to_owned(),
                    data_type: DataType::Int,
                    options: Vec::new(),
                },
                ColumnDef {
                    name: "name".to_owned(),
                    data_type: DataType::Text,
                    options: Vec::new(),
                },
            ],
            indexes: vec![
                SchemaIndex {
                    name: "User_id".to_owned(),
                    expr: Expr::Identifier("id".to_owned()),
                    order: SchemaIndexOrd::Both,
                },
                SchemaIndex {
                    name: "User_name".to_owned(),
                    expr: Expr::Identifier("name".to_owned()),
                    order: SchemaIndexOrd::Both,
                },
            ],
        };

        assert_eq!(
            schema.to_ddl(),
            "CREATE TABLE User (id INT, name TEXT);
CREATE INDEX User_id ON User (id);
CREATE INDEX User_name ON User (name);"
        );
    }
}<|MERGE_RESOLUTION|>--- conflicted
+++ resolved
@@ -1,10 +1,6 @@
 use {
-<<<<<<< HEAD
-    crate::ast::{ColumnDef, ColumnOption, ColumnOptionDef, Expr, Statement, ToSql},
-=======
-    crate::ast::{ColumnDef, ColumnOption, Expr},
+    crate::ast::{ColumnDef, ColumnOption, Expr, Statement, ToSql},
     chrono::NaiveDateTime,
->>>>>>> 2a8e3866
     serde::{Deserialize, Serialize},
     std::{fmt::Debug, iter},
     strum_macros::Display,
@@ -34,7 +30,6 @@
     pub created: NaiveDateTime,
 }
 
-<<<<<<< HEAD
 impl Schema {
     pub fn to_ddl(self) -> String {
         let Schema {
@@ -66,18 +61,8 @@
     }
 }
 
-pub trait ColumnDefExt {
-    fn is_nullable(&self) -> bool;
-
-    fn get_default(&self) -> Option<&Expr>;
-}
-
-impl ColumnDefExt for ColumnDef {
-    fn is_nullable(&self) -> bool {
-=======
 impl ColumnDef {
     pub fn is_nullable(&self) -> bool {
->>>>>>> 2a8e3866
         self.options
             .iter()
             .any(|option| option == &ColumnOption::Null)
@@ -93,12 +78,10 @@
 
 #[cfg(test)]
 mod tests {
+
     use crate::{
-        ast::{
-            AstLiteral, ColumnDef,
-            ColumnOption::{self, Unique},
-            ColumnOptionDef, Expr,
-        },
+        ast::{AstLiteral, ColumnDef, ColumnOption, Expr},
+        chrono::Utc,
         data::{Schema, SchemaIndex, SchemaIndexOrd},
         prelude::DataType,
     };
@@ -117,20 +100,15 @@
                     name: "name".to_owned(),
                     data_type: DataType::Text,
                     options: vec![
-                        ColumnOptionDef {
-                            name: None,
-                            option: ColumnOption::Null,
-                        },
-                        ColumnOptionDef {
-                            name: None,
-                            option: ColumnOption::Default(Expr::Literal(AstLiteral::QuotedString(
-                                "glue".to_owned(),
-                            ))),
-                        },
+                        ColumnOption::Null,
+                        ColumnOption::Default(Expr::Literal(AstLiteral::QuotedString(
+                            "glue".to_owned(),
+                        ))),
                     ],
                 },
             ],
             indexes: Vec::new(),
+            created: Utc::now().naive_utc(),
         };
 
         assert_eq!(
@@ -146,12 +124,10 @@
             column_defs: vec![ColumnDef {
                 name: "id".to_owned(),
                 data_type: DataType::Int,
-                options: vec![ColumnOptionDef {
-                    name: None,
-                    option: Unique { is_primary: true },
-                }],
+                options: vec![ColumnOption::Unique { is_primary: true }],
             }],
             indexes: Vec::new(),
+            created: Utc::now().naive_utc(),
         };
 
         assert_eq!(schema.to_ddl(), "CREATE TABLE User (id INT PRIMARY KEY);");
@@ -178,13 +154,16 @@
                     name: "User_id".to_owned(),
                     expr: Expr::Identifier("id".to_owned()),
                     order: SchemaIndexOrd::Both,
+                    created: Utc::now().naive_utc(),
                 },
                 SchemaIndex {
                     name: "User_name".to_owned(),
                     expr: Expr::Identifier("name".to_owned()),
                     order: SchemaIndexOrd::Both,
+                    created: Utc::now().naive_utc(),
                 },
             ],
+            created: Utc::now().naive_utc(),
         };
 
         assert_eq!(
