use {
    crate::ast::{Aggregate, Expr},
    serde::Serialize,
    std::fmt::Debug,
    thiserror::Error,
};

#[derive(Error, Serialize, Debug, PartialEq)]
pub enum EvaluateError {
    #[error("nested select row not found")]
    NestedSelectRowNotFound,

    #[error("literal add on non-numeric")]
    LiteralAddOnNonNumeric,

    #[error("function requires string value: {0}")]
    FunctionRequiresStringValue(String),

    #[error("function requires integer value: {0}")]
    FunctionRequiresIntegerValue(String),

    #[error("function requires float or integer value: {0}")]
    FunctionRequiresFloatOrIntegerValue(String),

    #[error("function requires usize value: {0}")]
    FunctionRequiresUSizeValue(String),

    #[error("function requires float value: {0}")]
    FunctionRequiresFloatValue(String),

    #[error("value not found: {0}")]
    ValueNotFound(String),

    #[error("only boolean value is accepted: {0}")]
    BooleanTypeRequired(String),

    #[error("unsupported compound identifier {0:#?}")]
    UnsupportedCompoundIdentifier(Expr),

    #[error("unsupported stateless expression: {0:#?}")]
    UnsupportedStatelessExpr(Expr),

    #[error("unreachable wildcard expression")]
    UnreachableWildcardExpr,

    #[error("unreachable empty context")]
    UnreachableEmptyContext,

    #[error("unreachable empty aggregate value: {0:?}")]
    UnreachableEmptyAggregateValue(Aggregate),

    #[error("the divisor should not be zero")]
    DivisorShouldNotBeZero,

<<<<<<< HEAD
    #[error("the result types should be equal: {0:?}")]
    UnequalResultTypes(String),
=======
    #[error("negative substring length not allowed")]
    NegativeSubstrLenNotAllowed,
>>>>>>> 86d5078f
}<|MERGE_RESOLUTION|>--- conflicted
+++ resolved
@@ -52,11 +52,9 @@
     #[error("the divisor should not be zero")]
     DivisorShouldNotBeZero,
 
-<<<<<<< HEAD
+    #[error("negative substring length not allowed")]
+    NegativeSubstrLenNotAllowed,
+
     #[error("the result types should be equal: {0:?}")]
     UnequalResultTypes(String),
-=======
-    #[error("negative substring length not allowed")]
-    NegativeSubstrLenNotAllowed,
->>>>>>> 86d5078f
 }