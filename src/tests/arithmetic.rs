<<<<<<< HEAD
use {crate::*, prelude::*, std::borrow::Cow, test::*};
=======
use {crate::*, bigdecimal::BigDecimal, std::borrow::Cow};
>>>>>>> e1154831

test_case!(arithmetic, async move {
    run!(
        "
        CREATE TABLE Arith (
            id INTEGER,
            num INTEGER,
            name TEXT,
        );
    "
    );
    run!("DELETE FROM Arith");
    run!(
        "
        INSERT INTO Arith (id, num, name) VALUES
            (1, 6, \"A\"),
            (2, 8, \"B\"),
            (3, 4, \"C\"),
            (4, 2, \"D\"),
            (5, 3, \"E\");
    "
    );

    let test_cases = [
        // add on WHERE
        (1, "SELECT * FROM Arith WHERE id = 1 + 1;"),
        (5, "SELECT * FROM Arith WHERE id < id + 1;"),
        (5, "SELECT * FROM Arith WHERE id < num + id;"),
        (3, "SELECT * FROM Arith WHERE id + 1 < 5;"),
        // subtract on WHERE
        (1, "SELECT * FROM Arith WHERE id = 2 - 1;"),
        (1, "SELECT * FROM Arith WHERE 2 - 1 = id;"),
        (5, "SELECT * FROM Arith WHERE id > id - 1;"),
        (5, "SELECT * FROM Arith WHERE id > id - num;"),
        (3, "SELECT * FROM Arith WHERE 5 - id < 3;"),
        // multiply on WHERE
        (1, "SELECT * FROM Arith WHERE id = 2 * 2;"),
        (0, "SELECT * FROM Arith WHERE id > id * 2;"),
        (0, "SELECT * FROM Arith WHERE id > num * id;"),
        (1, "SELECT * FROM Arith WHERE 3 * id < 4;"),
        // divide on WHERE
        (0, "SELECT * FROM Arith WHERE id = 5 / 2;"),
        (5, "SELECT * FROM Arith WHERE id > id / 2;"),
        (3, "SELECT * FROM Arith WHERE id > num / id;"),
        (2, "SELECT * FROM Arith WHERE 10 / id = 2;"),
        // modulo on WHERE
        (1, "SELECT * FROM Arith WHERE id = 5 % 2;"),
        (5, "SELECT * FROM Arith WHERE id > num % id;"),
        (1, "SELECT * FROM Arith WHERE num % id > 2;"),
        (2, "SELECT * FROM Arith WHERE num % 3 < 2 % id;"),
        // etc
        (1, "SELECT * FROM Arith WHERE 1 + 1 = id;"),
        (5, "UPDATE Arith SET id = id + 1;"),
        (0, "SELECT * FROM Arith WHERE id = 1;"),
        (4, "UPDATE Arith SET id = id - 1 WHERE id != 6;"),
        (2, "SELECT * FROM Arith WHERE id <= 2;"),
        (5, "UPDATE Arith SET id = id * 2;"),
        (5, "UPDATE Arith SET id = id / 2;"),
        (2, "SELECT * FROM Arith WHERE id <= 2;"),
    ];

    for (num, sql) in test_cases.iter() {
        count!(*num, sql);
    }

    let test_cases = vec![
        (
            ValueError::AddOnNonNumeric(Value::Str("A".to_owned()), Value::I64(1)).into(),
            "SELECT * FROM Arith WHERE name + id < 1",
        ),
        (
            ValueError::SubtractOnNonNumeric(Value::Str("A".to_owned()), Value::I64(1)).into(),
            "SELECT * FROM Arith WHERE name - id < 1",
        ),
        (
            ValueError::MultiplyOnNonNumeric(Value::Str("A".to_owned()), Value::I64(1)).into(),
            "SELECT * FROM Arith WHERE name * id < 1",
        ),
        (
            ValueError::DivideOnNonNumeric(Value::Str("A".to_owned()), Value::I64(1)).into(),
            "SELECT * FROM Arith WHERE name / id < 1",
        ),
        (
            ValueError::ModuloOnNonNumeric(Value::Str("A".to_owned()), Value::I64(1)).into(),
            "SELECT * FROM Arith WHERE name % id < 1",
        ),
        (
            UpdateError::ColumnNotFound("aaa".to_owned()).into(),
            "UPDATE Arith SET aaa = 1",
        ),
        (
            LiteralError::UnsupportedBinaryArithmetic(
                format!("{:?}", Literal::Boolean(true)),
                format!("{:?}", Literal::Number(Cow::Owned(BigDecimal::from(1)))),
            )
            .into(),
            "SELECT * FROM Arith WHERE TRUE + 1 = 1",
        ),
        (
            LiteralError::DivisorShouldNotBeZero.into(),
            "SELECT * FROM Arith WHERE id = 2 / 0",
        ),
        (
            LiteralError::DivisorShouldNotBeZero.into(),
            "SELECT * FROM Arith WHERE id = 2 / 0.0",
        ),
        (
            LiteralError::DivisorShouldNotBeZero.into(),
            "SELECT * FROM Arith WHERE id = INTERVAL '2' HOUR / 0",
        ),
        (
            LiteralError::DivisorShouldNotBeZero.into(),
            "SELECT * FROM Arith WHERE id = INTERVAL '2' HOUR / 0.0",
        ),
        (
            LiteralError::DivisorShouldNotBeZero.into(),
            "SELECT * FROM Arith WHERE id = 2 % 0",
        ),
        (
            LiteralError::DivisorShouldNotBeZero.into(),
            "SELECT * FROM Arith WHERE id = 2 % 0.0",
        ),
        (
            EvaluateError::BooleanTypeRequired(format!(
                "{:?}",
                Literal::Text(Cow::Owned("hello".to_owned()))
            ))
            .into(),
            r#"SELECT * FROM Arith WHERE TRUE AND "hello""#,
        ),
        (
            EvaluateError::BooleanTypeRequired(format!("{:?}", Value::Str("A".to_owned()))).into(),
            "SELECT * FROM Arith WHERE name AND id",
        ),
    ];

    for (error, sql) in test_cases {
        test!(Err(error), sql);
    }
});

test_case!(blend, async move {
    run!(
        "
        CREATE TABLE Arith (
            id INTEGER,
            num INTEGER,
        );
    "
    );
    run!("DELETE FROM Arith");
    run!(
        "
        INSERT INTO Arith (id, num) VALUES
            (1, 6),
            (2, 8),
            (3, 4),
            (4, 2),
            (5, 3);
    "
    );

    use Value::I64;

    let sql = "SELECT 1 * 2 + 1 - 3 / 1 FROM Arith LIMIT 1;";
    let found = run!(sql);
    let expected = select!("1 * 2 + 1 - 3 / 1"; I64; 0);
    assert_eq!(expected, found);

    let found = run!("SELECT id, id + 1, id + num, 1 + 1 FROM Arith");
    let expected = select!(
        id  | "id + 1" | "id + num" | "1 + 1"
        I64 | I64      | I64        | I64;
        1     2          7            2;
        2     3          10           2;
        3     4          7            2;
        4     5          6            2;
        5     6          8            2
    );
    assert_eq!(expected, found);

    let sql = "
      SELECT a.id + b.id
      FROM Arith a
      JOIN Arith b ON a.id = b.id + 1
    ";
    let found = run!(sql);
    let expected = select!("a.id + b.id"; I64; 3; 5; 7; 9);
    assert_eq!(expected, found);

    let sql =
        "SELECT TRUE XOR TRUE, FALSE XOR FALSE, TRUE XOR FALSE, FALSE XOR TRUE FROM Arith LIMIT 1";
    let found = run!(sql);
    let expected = select!(
        "true XOR true" | "false XOR false" | "true XOR false" | "false XOR true"
        Value::Bool     | Value::Bool       | Value::Bool      | Value::Bool;
        false             false               true               true
    );
    assert_eq!(expected, found);
});<|MERGE_RESOLUTION|>--- conflicted
+++ resolved
@@ -1,8 +1,4 @@
-<<<<<<< HEAD
-use {crate::*, prelude::*, std::borrow::Cow, test::*};
-=======
 use {crate::*, bigdecimal::BigDecimal, std::borrow::Cow};
->>>>>>> e1154831
 
 test_case!(arithmetic, async move {
     run!(
